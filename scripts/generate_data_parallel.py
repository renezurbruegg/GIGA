import argparse
from dataclasses import dataclass
from pathlib import Path
from typing import List

import numpy as np
import open3d as o3d
import scipy.signal as signal
from tqdm import tqdm
import multiprocessing as mp

from vgn.grasp import Grasp, Label
from vgn.io import *
from vgn.perception import *
from vgn.simulation import ClutterRemovalSim
from vgn.utils.transform import Rotation, Transform
from vgn.utils.implicit import get_mesh_pose_list_from_world, get_scene_from_mesh_pose_list
import time
import trimesh
import yaml

OBJECT_COUNT_LAMBDA = 4
MAX_VIEWPOINT_COUNT = 6
NORMAL_OFFSET = 0.006

@dataclass
class GraspCandidate:
    contact: np.ndarray
    x_axis: np.ndarray
    y_axis: np.ndarray
    z_axis: np.ndarray
    pitch_angles: List[float]
    widths: List[float]
    sucess: List[bool]
    target: List[int]
    
def main(args, rank):
    np.random.seed(args.seed + rank*100)
    sim = ClutterRemovalSim(args.scene, args.object_set, gui=args.sim_gui, debug = args.debug, gripper_urdf=args.gripper_urdf, urdf_root=args.urdf_root)
    finger_depth = sim.gripper.finger_depth
    grasps_per_worker = args.num_grasps // args.num_proc
    pbar = tqdm(total=grasps_per_worker, disable=rank != 0)

    print("runnning with ", args.num_proc, " runners and ", grasps_per_worker, "grasps per worker")
    if rank == 0:
        (args.root / "scenes").mkdir(parents=True)
        (args.root / "info.yaml").write_text(yaml.dump(vars(args)))
        write_setup(
            args.root,
            sim.size,
            sim.camera.intrinsic,
            sim.gripper.max_opening_width,
            sim.gripper.finger_depth,
        )
        if args.save_scene:
            (args.root / "mesh_pose_list").mkdir(parents=True)
            (args.root / "pointcloud").mkdir(parents=True)
            (args.root / "full_pointcloud").mkdir(parents=True)


    for _ in range(grasps_per_worker // args.grasps_per_scene):
        # generate heap
        object_count = np.random.poisson( args.object_count_lambda) + 1
        sim.reset(object_count)
        sim.save_state()

          # render synthetic depth images
        depth_imgs, rgb_imgs, semseg_imgs, extrinsics = render_images(sim, args.num_views)
        mesh_pose_list = get_mesh_pose_list_from_world(sim.world, args.object_set)
        scene : trimesh.Trimesh = get_scene_from_mesh_pose_list(mesh_pose_list, return_list=False)

        if scene is None:
            continue

         # Load surface normals
        pointclouds = []
        bounding_box_no_table = o3d.geometry.AxisAlignedBoundingBox(sim.lower, sim.upper)
        bounding_box_table = o3d.geometry.AxisAlignedBoundingBox(sim.lower - 0.05, sim.upper)
        
        instances = []
        for semseg, col, d,e in zip(semseg_imgs, rgb_imgs, depth_imgs, extrinsics):
            rgbd = o3d.geometry.RGBDImage.create_from_color_and_depth(
                o3d.geometry.Image(col),
                o3d.geometry.Image(d),
                depth_scale=1.0,
                depth_trunc=2.0,
                convert_rgb_to_intensity=False,
            )

            intrinsic = o3d.camera.PinholeCameraIntrinsic(
                width=sim.camera.intrinsic.width,
                height=sim.camera.intrinsic.height,
                fx=sim.camera.intrinsic.fx,
                fy=sim.camera.intrinsic.fy,
                cx=sim.camera.intrinsic.cx,
                cy=sim.camera.intrinsic.cy,
            )
            extrinsic = Transform.from_list(e).as_matrix()

            pcd = o3d.geometry.PointCloud.create_from_rgbd_image(rgbd, intrinsic, extrinsic)
            
            pcd_instances = o3d.geometry.PointCloud()
            pcd_instances.points = pcd.points
            inst = np.zeros((len(pcd.points), 3))
            inst[:,0] = np.asarray(semseg.ravel())
            pcd_instances.colors = o3d.utility.Vector3dVector(inst)

            points = np.asarray(pcd.points)
            
            table_mask = points[:,2] <= 0.053
            table_points = points[table_mask, :] 
            object_points = points[~table_mask, :] 
            normals = np.zeros_like(points)
            normals[table_mask, 2] = 1
            # import pdb; pdb.set_trace()
            # import matplotlib.pyplot as plt
            # plt.imshow(col)
            # plt.show()
            # plt.imshow(semseg)
            # plt.show()
            # o3d.visualization.draw_geometries([pcd_instances])
       

            (closest_points, distances, triangle_id) = scene.nearest.on_surface(object_points)
            normals[~table_mask, :] = scene.face_normals[triangle_id]
            pcd.normals = o3d.utility.Vector3dVector(normals)

            pointclouds.append(pcd.crop(bounding_box_table))
            instances.append(pcd_instances.crop(bounding_box_table))

        # Cobmine together
        pts, normals, colors, all_instances = [], [], [], []
        for pc, inst in zip(pointclouds, instances):
            pts.append(np.asarray(pc.points))
            normals.append(np.asarray(pc.normals))
            colors.append(np.asarray(pc.colors))
            all_instances.append(np.asarray(inst.colors)[:,0])
            # instances.append(np.ones_like(np.asarray(pc.points)) * inst)

        full_pc = o3d.geometry.PointCloud()
        full_pc.points = o3d.utility.Vector3dVector(np.concatenate(pts))
        full_pc.colors = o3d.utility.Vector3dVector(np.concatenate(colors))
        full_pc.normals = o3d.utility.Vector3dVector(np.concatenate(normals))
        pc = full_pc.crop(bounding_box_no_table).voxel_down_sample(voxel_size=0.0025)

        # o3d.visualization.draw_geometries([pc])
        if pc.is_empty():
            print("Point cloud empty, skipping scene")
            continue    

        # store the raw data
        scene_id = write_sensor_data(args.root, depth_imgs, extrinsics, rgb=rgb_imgs, semseg=semseg_imgs)
        if args.save_scene:
            write_point_cloud(args.root, scene_id, mesh_pose_list, name="mesh_pose_list")
            write_point_cloud(args.root, scene_id, np.asarray(pc.points), name="pointcloud", colors= np.asarray(pc.colors), normals = np.asarray(pc.normals))
            write_point_cloud(args.root, scene_id, np.asarray(full_pc.points), name="full_pointcloud", colors= np.asarray(full_pc.colors), normals = np.asarray(full_pc.normals), instances = np.concatenate(all_instances))

        # Do the grasping

        if not args.contact_based: # GIGA / VGN based grasps
            for _ in range(args.grasps_per_scene):
                # sample and evaluate a grasp point
                point, normal = sample_grasp_point(pc, finger_depth)

                    
                print("DEBUG DRAWING")
                point, normal = sample_grasp_point_contact(pc, horizontal_percentile=args.horizontal_percentile)

  # draw line with contact points and surface normal using pybullet
                sim.world.p.addUserDebugLine(point, point + normal*0.5, (1,0,0))

                grasp, label, target = evaluate_grasp_point(sim, point, normal)

                # store the sample
                write_grasp(args.root, scene_id, grasp, label, target=target)
                pbar.update()
        else:
            if args.sample_furthest:
                points, normals = sample_grasp_point_contact_furthest(pc, args.grasps_per_scene)

                for point,normal in zip(points, normals):
                    grasp, label, candidate = evaluate_grasp_point_contact(sim, point, normal, num_rotations=args.num_rotations, debug=args.debug)

                    if np.any(label):
                        succ += 1
                    for g,l in zip(grasp, label):
                        f_grasp = Grasp(g[0],g[1])
                        # store the sample
                        write_grasp(args.root, scene_id, f_grasp, l,  candidate)
                    if rank == 0:
                        pbar.update()
            else:
                for _ in range( args.grasps_per_scene):
                    if _ % 20 == 19:
                        print(f"Worker: {rank}, Grasp: {_}/{ args.grasps_per_scene}")
                    # sample and evaluate a grasp point

<<<<<<< HEAD
=======
                    print("DEBUG DRAWING")

>>>>>>> db656525
                    point, normal = sample_grasp_point_contact(pc, horizontal_percentile=args.horizontal_percentile)
                    # draw line with contact points and surface normal using pybullet
                    sim.world.p.addUserDebugLine(point, point + normal*0.5, (1,0,0))
                    grasp, label, candidate= evaluate_grasp_point_contact(sim, point, normal, num_rotations=args.num_rotations, debug=args.debug)
                    
                    for i, (g,l) in enumerate(zip(grasp, label)):
                        f_grasp = Grasp(g[0],g[1])
                        # store the sample
                        write_grasp(args.root, scene_id, f_grasp, l, candidate if i == 0 else None)
                    if rank == 0:
                        pbar.update()

    pbar.close()
    print('Process %d finished!' % rank)


def render_images(sim, n):
    height, width = sim.camera.intrinsic.height, sim.camera.intrinsic.width
    origin = Transform(Rotation.identity(), np.r_[sim.size / 2, sim.size / 2, 0.0])

    extrinsics = np.empty((n, 7), np.float32)
    depth_imgs = np.empty((n, height, width), np.float32)
    rgb_imgs = np.empty((n, height, width, 3), np.uint8)
    semseg_imgs = np.empty((n, height, width), np.int32)

    for i in range(n):
        r = np.random.uniform(1.6, 2.4) * sim.size
        theta = np.random.uniform(0.0, np.pi / 4.0)
        phi = np.random.uniform(0.0, 2.0 * np.pi)

        extrinsic = camera_on_sphere(origin, r, theta, phi)
        rgb, depth_img, semseg = sim.camera.render(extrinsic)

        extrinsics[i] = extrinsic.to_list()
        depth_imgs[i] = depth_img
        rgb_imgs[i] = rgb
        semseg_imgs[i] = semseg

    return depth_imgs, rgb_imgs, semseg_imgs, extrinsics

def render_side_images(sim, n=1, random=False):
    height, width = sim.camera.intrinsic.height, sim.camera.intrinsic.width
    origin = Transform(Rotation.identity(), np.r_[sim.size / 2, sim.size / 2, sim.size / 3])

    extrinsics = np.empty((n, 7), np.float32)
    depth_imgs = np.empty((n, height, width), np.float32)
    rgb_imgs = np.empty((n, height, width, 3), np.uint8)
    semseg_imgs = np.empty((n, height, width), np.int32)

    for i in range(n):
        if random:
            r = np.random.uniform(1.6, 2.4) * sim.size
            theta = np.random.uniform(np.pi / 4.0, 5.0 * np.pi / 12.0)
            phi = np.random.uniform(- 5.0 * np.pi / 5, - 3.0 * np.pi / 8.0)
        else:
            r = 2 * sim.size
            theta = np.pi / 3.0
            phi = - np.pi / 2.0

        extrinsic = camera_on_sphere(origin, r, theta, phi)
        rgb, depth_img, semseg = sim.camera.render(extrinsic)

        extrinsics[i] = extrinsic.to_list()
        depth_imgs[i] = depth_img
        rgb_imgs[i] = rgb
        semseg_imgs[i] = semseg

    return depth_imgs, rgb_imgs, semseg_imgs, extrinsics


def sample_grasp_point_contact_furthest(pc, n_pts = 100):
    from dgl.geometry import farthest_point_sampler # type: ignore
    import torch  # type: ignore
    
    points = np.asarray(pc.points)
    normals = np.asarray(pc.normals)
    idxs = farthest_point_sampler(torch.from_numpy(points).unsqueeze(0), n_pts).squeeze()
    idxs = idxs.detach().cpu().numpy()
    points = points[idxs,:]
    normals = normals[idxs,:]
    return points, normals


def sample_grasp_point_contact(point_cloud,  horizontal_percentile = 0.5):
    points = np.asarray(point_cloud.points)
    normals = np.asarray(point_cloud.normals)

    if np.random.random() < horizontal_percentile:
        points = points[np.abs(normals[:, 2]) < 0.5, :]
        normals = normals[np.abs(normals[:, 2]) < 0.5, :]
    else:
        points = points[np.abs(normals[:, 2]) > 0.5, :]
        normals = normals[np.abs(normals[:, 2]) > 0.5, :]

    if len(points) == 0:
        points = np.asarray(point_cloud.points)
        normals = np.asarray(point_cloud.normals)
        
    ok = False
    while not ok:
        # TODO this could result in an infinite loop, though very unlikely
        idx = np.random.randint(len(points))
        point, normal = points[idx], normals[idx]
        ok = True # normal[2] > -0.1  # make sure the normal is poitning upwards
    
    return point, normal


def grasp_from_contact(ori, pos, width:float, normal = None, z = None, finger_depth = 0.05):
    return Grasp(Transform(ori, pos + normal * width/2  +finger_depth*z), width)

def sample_grasp_point(point_cloud, finger_depth, eps=0.1):
    points = np.asarray(point_cloud.points)
    normals = np.asarray(point_cloud.normals)
    ok = False
    while not ok:
        # TODO this could result in an infinite loop, though very unlikely
        idx = np.random.randint(len(points))
        point, normal = points[idx], normals[idx]
        ok = normal[2] > -0.1  # make sure the normal is poitning upwards
    grasp_depth = np.random.uniform(-eps * finger_depth, (1.0 + eps) * finger_depth)
    point = point + normal * grasp_depth
    return point, normal

def evaluate_grasp_point_contact(sim, pos, normal, num_rotations=12, debug = False) -> GraspCandidate:
    y_axis = normal
    x_axis = np.r_[-y_axis[1], y_axis[0], 0]
    
    if np.abs(normal[-1]) > 0.98: # top down grasp.
        x_axis = np.r_[1,0,0]

    z_axis = np.cross(x_axis, y_axis)
    R = Rotation.from_matrix(np.vstack((x_axis, y_axis, z_axis)).T)
    
    # try to grasp with different pitch angles
    pitches = np.linspace(-np.pi/2, np.pi/2, num_rotations)
    outcomes, widths = [], []

    grippers = []
    infos = []


    log_grasp_candidate = GraspCandidate(
        contact=pos,
        x_axis=x_axis,
        y_axis=y_axis,
        z_axis=z_axis,
        pitch_angles=[],
        widths=[],
        sucess=[],
        target = []
    )

    for pitch in pitches:
        ori = R * Rotation.from_euler("y", pitch)
        sim.restore_state()

        if debug:
            p = sim.world.get_client()
            p.removeAllUserDebugItems()
            
            p.addUserDebugLine(pos - y_axis*0.4, pos + y_axis*0.4, (0,1,0))
            p.addUserDebugLine(pos + 0.1*z_axis, pos - 0.1 * z_axis, (0,0, 1))
            p.addUserDebugLine(pos + 0.1*x_axis, pos - 0.1 * x_axis, (1,0, 0))

        tf = Transform(ori, pos - ori.apply(np.asarray([0,sim.gripper.max_opening_width /2 - NORMAL_OFFSET,0.040])))
        candidate = Grasp(tf, width=sim.gripper.max_opening_width)

        infos.append([tf])

        outcome, width, target = sim.execute_grasp(candidate, remove=False, with_target = True, table_col=not args.disable_table_collision)

        outcomes.append(outcome)
        widths.append(width)
        infos[-1].append(width)

        log_grasp_candidate.pitch_angles.append(pitch)
        log_grasp_candidate.widths.append(width)
        log_grasp_candidate.target.append(target)
        log_grasp_candidate.sucess.append((np.asarray(outcome)).astype(float))

    successes = (np.asarray(outcomes)).astype(float)
    

    return infos, successes, log_grasp_candidate

def evaluate_grasp_point(sim, pos, normal, num_rotations=6):
    # define initial grasp frame on object surface
    z_axis = -normal
    x_axis = np.r_[1.0, 0.0, 0.0]
    if np.isclose(np.abs(np.dot(x_axis, z_axis)), 1.0, 1e-4):
        x_axis = np.r_[0.0, 1.0, 0.0]
    y_axis = np.cross(z_axis, x_axis)
    x_axis = np.cross(y_axis, z_axis)
    R = Rotation.from_matrix(np.vstack((x_axis, y_axis, z_axis)).T)

    # try to grasp with different yaw angles
    yaws = np.linspace(0.0, np.pi, num_rotations)
    outcomes, widths = [], []
    for yaw in yaws:
        ori = R * Rotation.from_euler("z", yaw)
        sim.restore_state()
        candidate = Grasp(Transform(ori, pos), width=sim.gripper.max_opening_width)
        outcome, width, target = sim.execute_grasp(candidate, remove=False, table_col=not args.disable_table_collision)
        outcomes.append(outcome)
        widths.append(width)

    # detect mid-point of widest peak of successful yaw angles
    # TODO currently this does not properly handle periodicity
    successes = (np.asarray(outcomes) == Label.SUCCESS).astype(float)
    if np.sum(successes):
        peaks, properties = signal.find_peaks(
            x=np.r_[0, successes, 0], height=1, width=1
        )
        idx_of_widest_peak = peaks[np.argmax(properties["widths"])] - 1
        ori = R * Rotation.from_euler("z", yaws[idx_of_widest_peak])
        width = widths[idx_of_widest_peak]

    return Grasp(Transform(ori, pos), width), int(np.max(outcomes)), target



if __name__ == "__main__":
    parser = argparse.ArgumentParser()
    parser.add_argument("root", type=Path)
    parser.add_argument("--scene", type=str, choices=["pile", "packed"], default="pile")
    parser.add_argument("--object-set", type=str, default="blocks")
    parser.add_argument("--num-grasps", type=int, default=10000)
    parser.add_argument("--grasps-per-scene", type=int, default=120)
    parser.add_argument("--num-proc", type=int, default=1)
    parser.add_argument("--save-scene", action="store_true")
    parser.add_argument("--random", action="store_true", help="Add distrubation to camera pose")
    parser.add_argument("--sim-gui", action="store_true")
    parser.add_argument("--seed", default=11, type=int)
    parser.add_argument("--num-views", default=1, type=int)
    parser.add_argument("--object-count-lambda", default=5, type=int, help="lambda for number of objects in poisson distribution")
    parser.add_argument("--debug", action="store_true")
    
    parser.add_argument("--contact-based", action="store_true")
    parser.add_argument("--normal-offset", default=0.006, type=float)
    parser.add_argument("--num-rotations", default=12, type=int)
    parser.add_argument("--sample-furthest", action="store_true")
<<<<<<< HEAD
    parser.add_argument("--horizontal-percentile", default=0.85, type=float)
=======
    parser.add_argument("--horizontal-percentile", default=0.75, type=float)
>>>>>>> db656525
    parser.add_argument("--disable-table-collision", default=False, action="store_true")

    parser.add_argument("--gripper-urdf", default="hand.urdf", type=str)
    parser.add_argument("--urdf-root", type=str, default="data/urdfs")

    args = parser.parse_args()
    args.save_scene = True
    
    t1 = time.perf_counter()
    if args.num_proc > 1:
        pool = mp.Pool(processes=args.num_proc)
        for i in range(args.num_proc):
            pool.apply_async(func=main, args=(args, i))
        pool.close()
        pool.join()
    else:
        main(args, 0)<|MERGE_RESOLUTION|>--- conflicted
+++ resolved
@@ -195,11 +195,6 @@
                         print(f"Worker: {rank}, Grasp: {_}/{ args.grasps_per_scene}")
                     # sample and evaluate a grasp point
 
-<<<<<<< HEAD
-=======
-                    print("DEBUG DRAWING")
-
->>>>>>> db656525
                     point, normal = sample_grasp_point_contact(pc, horizontal_percentile=args.horizontal_percentile)
                     # draw line with contact points and surface normal using pybullet
                     sim.world.p.addUserDebugLine(point, point + normal*0.5, (1,0,0))
@@ -442,11 +437,7 @@
     parser.add_argument("--normal-offset", default=0.006, type=float)
     parser.add_argument("--num-rotations", default=12, type=int)
     parser.add_argument("--sample-furthest", action="store_true")
-<<<<<<< HEAD
     parser.add_argument("--horizontal-percentile", default=0.85, type=float)
-=======
-    parser.add_argument("--horizontal-percentile", default=0.75, type=float)
->>>>>>> db656525
     parser.add_argument("--disable-table-collision", default=False, action="store_true")
 
     parser.add_argument("--gripper-urdf", default="hand.urdf", type=str)
